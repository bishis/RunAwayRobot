--- conflicted
+++ resolved
@@ -7,18 +7,6 @@
         self.SAFETY_RADIUS = safety_radius
         self.DETECTION_DISTANCE = detection_distance
         
-<<<<<<< HEAD
-        # Define sectors for different directions (RPLIDAR A1 mounted backwards)
-        self.SECTOR_SIZE = 30  # degrees
-        self.sectors = {
-            'front': (180, 210),    # 180° to 210° is now front
-            'front_left': (210, 240),
-            'left': (260, 280),     # ~270° is now left
-            'rear': (0, 20),        # 0° is now rear
-            'right': (80, 100)      # ~90° is now right
-        }
-        
-=======
         # Define sectors for RPLIDAR A1 (0 degrees is front)
         # Adjusted sectors to be more precise
         self.sectors = {
@@ -29,7 +17,6 @@
             'right': (240, 300)
         }
     
->>>>>>> d4992d73
     def process_scan(self, ranges):
         """Process full 360° LIDAR scan and return processed data."""
         if not ranges:
@@ -46,19 +33,6 @@
         valid_ranges = ranges_array[valid_mask]
         valid_angles = angles[valid_mask]
         
-<<<<<<< HEAD
-        sector_data = {}
-        for sector_name, (start, end) in self.sectors.items():
-            mask = (valid_angles >= start) & (valid_angles <= end)
-            sector_ranges = valid_ranges[mask]
-            
-            if len(sector_ranges) > 0:
-                sector_data[sector_name] = {
-                    'min_distance': float(np.min(sector_ranges)),
-                    'mean_distance': float(np.mean(sector_ranges)),
-                    'readings': len(sector_ranges)
-                }
-=======
         # Debug print for raw LIDAR data
         print("\nRaw LIDAR data sample:")
         for i in range(0, len(ranges), len(ranges)//8):  # Print 8 sample points
@@ -85,61 +59,12 @@
                 print(f"\nSector {sector_name}:")
                 print(f"  Range of values: {np.min(sector_ranges):.2f}m to {np.max(sector_ranges):.2f}m")
                 print(f"  Number of readings: {len(sector_ranges)}")
->>>>>>> d4992d73
             else:
                 sector_data[sector_name] = {
                     'min_distance': float('inf'),
                     'mean_distance': float('inf'),
                     'readings': 0
                 }
-<<<<<<< HEAD
-        
-        return sector_data
-    
-    def get_navigation_command(self, sector_data):
-        """Determine navigation command based on LIDAR data."""
-        if not sector_data:
-            return 'stop'
-            
-        front_dist = sector_data['front']['min_distance']
-        left_dist = sector_data['left']['min_distance']
-        right_dist = sector_data['right']['min_distance']
-        
-        # If extremely close to front wall, reverse
-        if front_dist < self.SAFETY_RADIUS:
-            return 'reverse'
-            
-        # If approaching wall, decide which way to turn
-        if front_dist < self.DETECTION_DISTANCE:
-            # Turn towards the side with more space
-            if left_dist > right_dist:
-                return 'turn_left'
-            else:
-                return 'turn_right'
-        
-        # Wall following behavior
-        target_wall_distance = 0.5  # Desired distance from wall
-        
-        # If we're too far from both walls, move forward
-        if left_dist > target_wall_distance and right_dist > target_wall_distance:
-            return 'forward'
-            
-        # Follow the nearest wall
-        if left_dist <= right_dist:
-            # Following left wall
-            if left_dist < target_wall_distance * 0.8:  # Too close to left wall
-                return 'turn_right'
-            elif left_dist > target_wall_distance * 1.2:  # Too far from left wall
-                return 'turn_left'
-        else:
-            # Following right wall
-            if right_dist < target_wall_distance * 0.8:  # Too close to right wall
-                return 'turn_left'
-            elif right_dist > target_wall_distance * 1.2:  # Too far from right wall
-                return 'turn_right'
-        
-        return 'forward' 
-=======
                 print(f"\nSector {sector_name}: No valid readings")
         
         return sector_data
@@ -173,5 +98,4 @@
             return False
             
         print("Path is clear")
-        return True 
->>>>>>> d4992d73
+        return True 