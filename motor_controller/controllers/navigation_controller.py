from typing import Tuple, List, Optional
import numpy as np
from geometry_msgs.msg import Pose
from nav_msgs.msg import OccupancyGrid
import math

class NavigationController:
<<<<<<< HEAD
    """Handles high-level navigation decisions."""
    
    def __init__(self, turn_speed=0.7, linear_speed=0.3):
        self.TURN_SPEED = turn_speed
        self.LINEAR_SPEED = linear_speed
        self.MIN_TURN_ANGLE = 80
        self.MAX_TURN_ANGLE = 100
        
    def calculate_turn_progress(self, current_angle, start_angle):
        """Calculate turn progress in degrees."""
        diff = math.degrees(current_angle - start_angle)
        
        angle_turned = diff % 360
        if angle_turned < 0:
            angle_turned += 360
            
        self.last_angle = angle_turned
        return angle_turned
        
    def is_turn_complete(self, angle_turned):
        """Check if turn is complete based on angle."""
        return self.MIN_TURN_ANGLE <= angle_turned <= self.MAX_TURN_ANGLE 
=======
    def __init__(self):
        self.map_data = None
        self.map_info = None
        self.current_pose = None
        self.goal = None
        self.path = []
        
        # Navigation parameters
        self.min_frontier_size = 10
        self.robot_radius = 0.2  # meters
        self.safety_margin = 0.3  # meters
        self.goal_tolerance = 0.2  # meters
        
    def update_map(self, map_msg: OccupancyGrid):
        """Update stored map data."""
        self.map_data = np.array(map_msg.data).reshape((map_msg.info.height, map_msg.info.width))
        self.map_info = map_msg.info
        
    def update_pose(self, pose: Pose):
        """Update robot's current pose."""
        self.current_pose = pose
        
    def world_to_map(self, x: float, y: float) -> Tuple[int, int]:
        """Convert world coordinates to map cell coordinates."""
        mx = int((x - self.map_info.origin.position.x) / self.map_info.resolution)
        my = int((y - self.map_info.origin.position.y) / self.map_info.resolution)
        return (mx, my)
        
    def map_to_world(self, mx: int, my: int) -> Tuple[float, float]:
        """Convert map cell coordinates to world coordinates."""
        x = mx * self.map_info.resolution + self.map_info.origin.position.x
        y = my * self.map_info.resolution + self.map_info.origin.position.y
        return (x, y)
        
    def find_frontiers(self) -> List[Tuple[int, int]]:
        """Find frontier cells (unexplored areas next to known areas)."""
        if self.map_data is None:
            return []
            
        frontiers = []
        height, width = self.map_data.shape
        
        # Find frontier cells
        for y in range(height):
            for x in range(width):
                if self.is_frontier_cell(x, y):
                    frontiers.append((x, y))
                    
        return frontiers
        
    def is_frontier_cell(self, x: int, y: int) -> bool:
        """Check if cell is a frontier (unknown cell next to free space)."""
        if not (0 <= x < self.map_data.shape[1] and 0 <= y < self.map_data.shape[0]):
            return False
            
        # Cell must be unknown (-1)
        if self.map_data[y, x] != -1:
            return False
            
        # Must have at least one free neighbor
        neighbors = [
            (x+1, y), (x-1, y), (x, y+1), (x, y-1),
            (x+1, y+1), (x+1, y-1), (x-1, y+1), (x-1, y-1)
        ]
        
        for nx, ny in neighbors:
            if (0 <= nx < self.map_data.shape[1] and 
                0 <= ny < self.map_data.shape[0] and 
                self.map_data[ny, nx] == 0):  # Free space
                return True
        return False
        
    def find_best_frontier(self) -> Optional[Tuple[float, float]]:
        """Find best frontier to explore next."""
        if self.current_pose is None or self.map_data is None:
            return None
            
        frontiers = self.find_frontiers()
        if not frontiers:
            return None
            
        # Convert current position to map coordinates
        current_x, current_y = self.world_to_map(
            self.current_pose.position.x,
            self.current_pose.position.y
        )
        
        # Find closest frontier cluster
        clusters = self.cluster_frontiers(frontiers)
        if not clusters:
            return None
            
        # Score each cluster based on size and distance
        best_score = float('-inf')
        best_cluster = None
        
        for cluster in clusters:
            if len(cluster) < self.min_frontier_size:
                continue
                
            # Calculate cluster center
            center_x = sum(x for x, _ in cluster) / len(cluster)
            center_y = sum(y for _, y in cluster) / len(cluster)
            
            # Calculate distance
            dx = center_x - current_x
            dy = center_y - current_y
            distance = math.sqrt(dx*dx + dy*dy)
            
            # Score based on size and inverse distance
            score = len(cluster) / (distance + 1)
            
            if score > best_score:
                best_score = score
                best_cluster = cluster
                
        if best_cluster is None:
            return None
            
        # Convert cluster center to world coordinates
        center_x = sum(x for x, _ in best_cluster) / len(best_cluster)
        center_y = sum(y for _, y in best_cluster) / len(best_cluster)
        world_x, world_y = self.map_to_world(int(center_x), int(center_y))
        
        return (world_x, world_y)
        
    def cluster_frontiers(self, frontiers: List[Tuple[int, int]]) -> List[List[Tuple[int, int]]]:
        """Group frontier cells into clusters."""
        if not frontiers:
            return []
            
        clusters = []
        visited = set()
        
        for cell in frontiers:
            if cell in visited:
                continue
                
            # Start new cluster
            cluster = []
            queue = [cell]
            
            while queue:
                current = queue.pop(0)
                if current in visited:
                    continue
                    
                visited.add(current)
                cluster.append(current)
                
                # Check neighbors
                x, y = current
                neighbors = [
                    (x+1, y), (x-1, y), (x, y+1), (x, y-1),
                    (x+1, y+1), (x+1, y-1), (x-1, y+1), (x-1, y-1)
                ]
                
                for nx, ny in neighbors:
                    if (nx, ny) in frontiers and (nx, ny) not in visited:
                        queue.append((nx, ny))
                        
            clusters.append(cluster)
            
        return clusters
        
    def is_path_clear(self, start: Tuple[float, float], goal: Tuple[float, float]) -> bool:
        """Check if there's a clear path between two points."""
        if self.map_data is None:
            return False
            
        # Convert to map coordinates
        start_map = self.world_to_map(start[0], start[1])
        goal_map = self.world_to_map(goal[0], goal[1])
        
        # Use Bresenham's line algorithm to check path
        x0, y0 = start_map
        x1, y1 = goal_map
        
        dx = abs(x1 - x0)
        dy = abs(y1 - y0)
        x, y = x0, y0
        n = 1 + dx + dy
        x_inc = 1 if x1 > x0 else -1
        y_inc = 1 if y1 > y0 else -1
        error = dx - dy
        dx *= 2
        dy *= 2
        
        safety_cells = int(self.safety_margin / self.map_info.resolution)
        
        for _ in range(n):
            # Check if current cell and surrounding cells are safe
            for dx in range(-safety_cells, safety_cells + 1):
                for dy in range(-safety_cells, safety_cells + 1):
                    check_x, check_y = x + dx, y + dy
                    if (0 <= check_x < self.map_data.shape[1] and 
                        0 <= check_y < self.map_data.shape[0]):
                        if self.map_data[check_y, check_x] > 50:  # Occupied
                            return False
            
            if error > 0:
                x += x_inc
                error -= dy
            else:
                y += y_inc
                error += dx
                
        return True 
>>>>>>> d4992d73
<|MERGE_RESOLUTION|>--- conflicted
+++ resolved
@@ -5,30 +5,6 @@
 import math
 
 class NavigationController:
-<<<<<<< HEAD
-    """Handles high-level navigation decisions."""
-    
-    def __init__(self, turn_speed=0.7, linear_speed=0.3):
-        self.TURN_SPEED = turn_speed
-        self.LINEAR_SPEED = linear_speed
-        self.MIN_TURN_ANGLE = 80
-        self.MAX_TURN_ANGLE = 100
-        
-    def calculate_turn_progress(self, current_angle, start_angle):
-        """Calculate turn progress in degrees."""
-        diff = math.degrees(current_angle - start_angle)
-        
-        angle_turned = diff % 360
-        if angle_turned < 0:
-            angle_turned += 360
-            
-        self.last_angle = angle_turned
-        return angle_turned
-        
-    def is_turn_complete(self, angle_turned):
-        """Check if turn is complete based on angle."""
-        return self.MIN_TURN_ANGLE <= angle_turned <= self.MAX_TURN_ANGLE 
-=======
     def __init__(self):
         self.map_data = None
         self.map_info = None
@@ -236,5 +212,4 @@
                 y += y_inc
                 error += dx
                 
-        return True 
->>>>>>> d4992d73
+        return True 