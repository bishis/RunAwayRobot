from gpiozero import Servo
import time
<<<<<<< HEAD
import RPi.GPIO as GPIO
=======
import math
>>>>>>> d4992d73

class MotorController:
    """Handles low-level motor control operations using Servo controllers."""
    
<<<<<<< HEAD
    def __init__(self, left_pin, right_pin):
        """Initialize the motor controller."""
        self.left_pin = left_pin
        self.right_pin = right_pin
        
        # Add direction pins
        self.left_dir_pin = 23  # GPIO23
        self.right_dir_pin = 24  # GPIO24
        
        # Setup GPIO
        GPIO.setmode(GPIO.BCM)
        GPIO.setup(self.left_pin, GPIO.OUT)
        GPIO.setup(self.right_pin, GPIO.OUT)
        GPIO.setup(self.left_dir_pin, GPIO.OUT)
        GPIO.setup(self.right_dir_pin, GPIO.OUT)
        
        # Setup PWM
        self.left_pwm = GPIO.PWM(self.left_pin, 100)  # 100 Hz frequency
        self.right_pwm = GPIO.PWM(self.right_pin, 100)
        
        # Start PWM with 0% duty cycle
        self.left_pwm.start(0)
        self.right_pwm.start(0)
        
    def set_speeds(self, left_speed, right_speed):
        """Set motor speeds. Values should be between -1.0 and 1.0."""
        # Convert speeds to PWM duty cycle (0-100)
        left_duty = abs(left_speed) * 100
        right_duty = abs(right_speed) * 100
        
        # Ensure duty cycle is within bounds
        left_duty = min(100, max(0, left_duty))
        right_duty = min(100, max(0, right_duty))
        
        # Set GPIO direction pins based on speed sign
        if left_speed >= 0:
            GPIO.output(self.left_dir_pin, GPIO.HIGH)
        else:
            GPIO.output(self.left_dir_pin, GPIO.LOW)
            
        if right_speed >= 0:
            GPIO.output(self.right_dir_pin, GPIO.HIGH)
        else:
            GPIO.output(self.right_dir_pin, GPIO.LOW)
        
        # Set PWM duty cycle
        self.left_pwm.ChangeDutyCycle(left_duty)
        self.right_pwm.ChangeDutyCycle(right_duty)
        
        print(f"Setting motor speeds - Left: {left_duty}% {'FWD' if left_speed >= 0 else 'REV'}, "
              f"Right: {right_duty}% {'FWD' if right_speed >= 0 else 'REV'}")
        
    def stop(self):
        """Stop both motors."""
        self.left_pwm.ChangeDutyCycle(0)
        self.right_pwm.ChangeDutyCycle(0)
=======
    def __init__(self, left_pin=18, right_pin=12):
        # Initialize Servo objects for motors
        self.motor_left = Servo(
            left_pin,
            min_pulse_width=1.0/1000,
            max_pulse_width=2.0/1000,
            frame_width=20.0/1000
        )
        
        self.motor_right = Servo(
            right_pin,
            min_pulse_width=1.0/1000,
            max_pulse_width=2.0/1000,
            frame_width=20.0/1000
        )
        
        # Speed constants
        self.FULL_SPEED = 1.0
        self.HALF_SPEED = 0.8
        self.TURN_SPEED = 1.0
        self.STOP = 0.0
        
        # Ensure motors are stopped at start
        self.stop()
        
    def forward(self, speed=None):
        """Move forward at specified speed."""
        speed = speed or self.HALF_SPEED
        self.motor_left.value = speed
        self.motor_right.value = speed
        
    def backward(self):
        """Move backward."""
        self.motor_left.value = -self.HALF_SPEED
        self.motor_right.value = -self.HALF_SPEED
        
    def turn_left(self):
        """Turn left in place."""
        self.motor_left.value = -self.TURN_SPEED
        self.motor_right.value = self.TURN_SPEED
        
    def turn_right(self):
        """Turn right in place."""
        self.motor_left.value = self.TURN_SPEED
        self.motor_right.value = -self.TURN_SPEED
        
    def stop(self):
        """Stop both motors."""
        self.motor_left.value = self.STOP
        self.motor_right.value = self.STOP
        time.sleep(0.1)
        
    def set_speeds(self, left_speed, right_speed):
        """Set speeds for both motors."""
        # Clamp speeds to [-1, 1]
        left_speed = max(-1.0, min(1.0, left_speed))
        right_speed = max(-1.0, min(1.0, right_speed))
        
        # Apply speeds to motors
        self.motor_left.value = left_speed
        self.motor_right.value = right_speed
>>>>>>> d4992d73
        
    def __del__(self):
        """Cleanup on object destruction."""
        self.stop() <|MERGE_RESOLUTION|>--- conflicted
+++ resolved
@@ -1,72 +1,10 @@
 from gpiozero import Servo
 import time
-<<<<<<< HEAD
-import RPi.GPIO as GPIO
-=======
 import math
->>>>>>> d4992d73
 
 class MotorController:
     """Handles low-level motor control operations using Servo controllers."""
     
-<<<<<<< HEAD
-    def __init__(self, left_pin, right_pin):
-        """Initialize the motor controller."""
-        self.left_pin = left_pin
-        self.right_pin = right_pin
-        
-        # Add direction pins
-        self.left_dir_pin = 23  # GPIO23
-        self.right_dir_pin = 24  # GPIO24
-        
-        # Setup GPIO
-        GPIO.setmode(GPIO.BCM)
-        GPIO.setup(self.left_pin, GPIO.OUT)
-        GPIO.setup(self.right_pin, GPIO.OUT)
-        GPIO.setup(self.left_dir_pin, GPIO.OUT)
-        GPIO.setup(self.right_dir_pin, GPIO.OUT)
-        
-        # Setup PWM
-        self.left_pwm = GPIO.PWM(self.left_pin, 100)  # 100 Hz frequency
-        self.right_pwm = GPIO.PWM(self.right_pin, 100)
-        
-        # Start PWM with 0% duty cycle
-        self.left_pwm.start(0)
-        self.right_pwm.start(0)
-        
-    def set_speeds(self, left_speed, right_speed):
-        """Set motor speeds. Values should be between -1.0 and 1.0."""
-        # Convert speeds to PWM duty cycle (0-100)
-        left_duty = abs(left_speed) * 100
-        right_duty = abs(right_speed) * 100
-        
-        # Ensure duty cycle is within bounds
-        left_duty = min(100, max(0, left_duty))
-        right_duty = min(100, max(0, right_duty))
-        
-        # Set GPIO direction pins based on speed sign
-        if left_speed >= 0:
-            GPIO.output(self.left_dir_pin, GPIO.HIGH)
-        else:
-            GPIO.output(self.left_dir_pin, GPIO.LOW)
-            
-        if right_speed >= 0:
-            GPIO.output(self.right_dir_pin, GPIO.HIGH)
-        else:
-            GPIO.output(self.right_dir_pin, GPIO.LOW)
-        
-        # Set PWM duty cycle
-        self.left_pwm.ChangeDutyCycle(left_duty)
-        self.right_pwm.ChangeDutyCycle(right_duty)
-        
-        print(f"Setting motor speeds - Left: {left_duty}% {'FWD' if left_speed >= 0 else 'REV'}, "
-              f"Right: {right_duty}% {'FWD' if right_speed >= 0 else 'REV'}")
-        
-    def stop(self):
-        """Stop both motors."""
-        self.left_pwm.ChangeDutyCycle(0)
-        self.right_pwm.ChangeDutyCycle(0)
-=======
     def __init__(self, left_pin=18, right_pin=12):
         # Initialize Servo objects for motors
         self.motor_left = Servo(
@@ -128,7 +66,6 @@
         # Apply speeds to motors
         self.motor_left.value = left_speed
         self.motor_right.value = right_speed
->>>>>>> d4992d73
         
     def __del__(self):
         """Cleanup on object destruction."""
