#!/usr/bin/env python3

import rclpy
from rclpy.node import Node
from sensor_msgs.msg import LaserScan
from nav_msgs.msg import OccupancyGrid, Odometry
from geometry_msgs.msg import Pose, Quaternion
import tf2_ros
import math
import time
<<<<<<< HEAD

from .controllers.motor_controller import MotorController
from .models.robot_state import RobotState
from .models.mapping_state import MapperState, MappingState
from .processors.lidar_processor import LidarProcessor

=======
import numpy as np
from enum import Enum

from .controllers.motor_controller import MotorController
from .controllers.navigation_controller import NavigationController
from .processors.lidar_processor import LidarProcessor

class RobotState(Enum):
    EXPLORING = 1    # Moving to frontier
    ROTATING = 2     # Turning to new direction
    REVERSING = 3    # Backing away from obstacle
    SCANNING = 4     # Scanning area for mapping

>>>>>>> d4992d73
class MobileRobotController(Node):
    def __init__(self):
        super().__init__('mobile_robot_controller')
        
<<<<<<< HEAD
        # Initialize components
        self.motors = MotorController(
            left_pin=18,
            right_pin=12
        )
        self.state = RobotState()
        self.mapper_state = MapperState()
        self.lidar = LidarProcessor()
        
        # Setup ROS components
        self.setup_ros_components()
        
        # Create timer for mapping behavior
        self.create_timer(0.1, self.mapping_control_loop)
        
        # Variables for odometry tracking
        self.last_odom = None
        self.distance_traveled = 0.0
        self.angle_turned = 0.0
        
    def setup_ros_components(self):
        """Setup ROS2 publishers, subscribers, and transforms."""
        self.tf_broadcaster = TransformBroadcaster(self)
=======
        # Initialize controllers
        self.motors = MotorController(left_pin=18, right_pin=12)
        self.lidar_processor = LidarProcessor()
        
        # Add test movement flag
        self.test_movement_done = False
        
        # Navigation parameters
        self.current_pose = None
        self.last_scan = None
        self.target_yaw = 0  # Current target orientation (0 = forward)
        self.leg_length = 2.0  # Length of each straight segment in meters
        self.current_leg = 0  # Track current segment
        self.start_position = None
        self.is_turning = False
>>>>>>> d4992d73
        
        # Setup ROS subscriptions
        self.create_subscription(LaserScan, '/scan', self.lidar_callback, 10)
        self.create_subscription(Odometry, '/odom_rf2o', self.odom_callback, 10)
<<<<<<< HEAD
        
        # Setup TF
        self.tf_buffer = tf2_ros.Buffer()
        self.tf_listener = tf2_ros.TransformListener(self.tf_buffer, self)
        
        self.last_time = self.get_clock().now()

    def odom_callback(self, msg):
        """Process odometry data to track distance and rotation."""
        if self.last_odom is None:
            self.last_odom = msg
            return

        # Calculate distance traveled
        dx = msg.pose.pose.position.x - self.last_odom.pose.pose.position.x
        dy = msg.pose.pose.position.y - self.last_odom.pose.pose.position.y
        distance = math.sqrt(dx*dx + dy*dy)
        self.distance_traveled += distance

        # Calculate rotation (simplified)
        current_yaw = self.get_yaw_from_quaternion(msg.pose.pose.orientation)
        last_yaw = self.get_yaw_from_quaternion(self.last_odom.pose.pose.orientation)
        angle_diff = current_yaw - last_yaw
        if angle_diff > math.pi:
            angle_diff -= 2 * math.pi
        elif angle_diff < -math.pi:
            angle_diff += 2 * math.pi
        self.angle_turned += angle_diff

        self.last_odom = msg

    def get_yaw_from_quaternion(self, q):
        """Extract yaw from quaternion."""
        return math.atan2(2.0 * (q.w * q.z + q.x * q.y),
                         1.0 - 2.0 * (q.y * q.y + q.z * q.z))

    def mapping_control_loop(self):
        """Execute the square wave mapping pattern."""
        if self.last_odom is None:
            self.get_logger().warn("Waiting for odometry data...")
            return

        self.get_logger().info(f"State: {self.mapper_state.current_state}, Distance: {self.distance_traveled:.2f}, Angle: {math.degrees(self.angle_turned):.2f}")

        if self.mapper_state.current_state == MappingState.FORWARD:
            if self.distance_traveled >= self.mapper_state.segment_length:
                self.get_logger().info("Segment complete, turning...")
                self.distance_traveled = 0
                self.angle_turned = 0
                if self.mapper_state.direction > 0:
                    self.mapper_state.current_state = MappingState.TURN_RIGHT
                else:
                    self.mapper_state.current_state = MappingState.TURN_LEFT
                self.motors.stop()
            else:
                self.get_logger().info("Moving forward...")
                self.motors.set_speeds(0.5, 0.5)  # Increased speed slightly

        elif self.mapper_state.current_state in [MappingState.TURN_LEFT, MappingState.TURN_RIGHT]:
            target_angle = math.radians(self.mapper_state.turn_angle)
            if abs(self.angle_turned) >= target_angle:
                self.get_logger().info("Turn complete, moving forward...")
                self.distance_traveled = 0
                self.angle_turned = 0
                self.mapper_state.current_state = MappingState.FORWARD
                self.mapper_state.direction *= -1
                self.motors.stop()
            else:
                if self.mapper_state.current_state == MappingState.TURN_LEFT:
                    self.get_logger().info("Turning left...")
                    self.motors.set_speeds(-0.5, 0.5)  # Increased turn speed
                else:
                    self.get_logger().info("Turning right...")
                    self.motors.set_speeds(0.5, -0.5)  # Increased turn speed

        # Publish transform
        try:
            t = TransformStamped()
            t.header.stamp = self.get_clock().now().to_msg()
            t.header.frame_id = 'base_link'
            t.child_frame_id = 'laser'
            t.transform.translation.x = 0.0
            t.transform.translation.y = 0.0
            t.transform.translation.z = 0.18
            t.transform.rotation.w = 1.0
            self.tf_broadcaster.sendTransform(t)
        except Exception as e:
            self.get_logger().error(f'Error publishing transform: {str(e)}')

    def lidar_callback(self, msg):
        """Process LIDAR data for obstacle detection."""
        sector_data = self.lidar.process_scan(msg.ranges)
        if not sector_data:
            self.get_logger().warn("No valid LIDAR data")
            self.motors.stop()
            return

        # Emergency stop if obstacles are too close
        min_distance = min(
            sector_data['front']['min_distance'],
            sector_data['left']['min_distance'],
            sector_data['right']['min_distance']
        )
        
        if min_distance < 0.3:  # 30cm safety margin
            self.get_logger().warn("Obstacle too close, stopping!")
            self.motors.stop()
            self.mapper_state.current_state = MappingState.STOP
=======
        
        # Create control timer
        self.create_timer(0.05, self.control_loop)
    
    def control_loop(self):
        """Main control loop for square wave pattern movement."""
        if not self.test_movement_done:
            self.get_logger().info("Performing test movement...")
            self.motors.forward(speed=0.8)
            time.sleep(1.0)
            self.motors.stop()
            self.motors.turn_left()
            time.sleep(1.0)
            self.motors.stop()
            self.test_movement_done = True
            self.get_logger().info("Test movement completed")
            return

        if self.current_pose is None:
            self.get_logger().warn("No pose data received yet")
            return
        if self.last_scan is None:
            self.get_logger().warn("No LIDAR data received yet")
            return

        # Get current position and orientation
        current_x = self.current_pose.position.x
        current_y = self.current_pose.position.y
        current_yaw = self.get_yaw_from_quaternion(self.current_pose.orientation)

        # Initialize start position if not set
        if self.start_position is None:
            self.start_position = (current_x, current_y)
            self.get_logger().info(f"Initialized start position to: ({current_x:.2f}, {current_y:.2f})")
        
        # Process LIDAR data
        sector_data = self.lidar_processor.process_scan(self.last_scan.ranges)
        if not sector_data:
            self.get_logger().warn("No valid LIDAR sector data")
            self.motors.stop()
            return

        # Debug print LIDAR sectors
        self.get_logger().info("LIDAR Sectors:")
        for sector, data in sector_data.items():
            self.get_logger().info(f"  {sector}: min_dist={data['min_distance']:.2f}m, readings={data['readings']}")

        # Check if path is clear
        path_clear = self.lidar_processor.get_navigation_command(sector_data)
        if not path_clear:
            self.get_logger().warn("Path not clear, stopping")
            self.motors.stop()
            return

        # Calculate distance traveled in current leg
        if self.current_leg % 2 == 0:  # Even legs (forward)
            distance = abs(current_y - self.start_position[1])
        else:  # Odd legs (sideways)
            distance = abs(current_x - self.start_position[0])

        # Debug current state
        self.get_logger().info(
            f"\nCurrent State:"
            f"\n  Position: ({current_x:.2f}, {current_y:.2f})"
            f"\n  Yaw: {math.degrees(current_yaw):.1f}°"
            f"\n  Current Leg: {self.current_leg}"
            f"\n  Distance in Leg: {distance:.2f}m"
            f"\n  Target Yaw: {self.target_yaw}°"
            f"\n  Is Turning: {self.is_turning}"
        )

        # Check if we need to turn
        if distance >= self.leg_length:
            if not self.is_turning:
                self.is_turning = True
                self.target_yaw = (self.current_leg + 1) * 90  # Turn 90 degrees
                if self.target_yaw >= 360:
                    self.target_yaw -= 360
                self.get_logger().info(f"Starting turn to {self.target_yaw}°")
            
            # Handle turning
            angle_diff = self.target_yaw - math.degrees(current_yaw)
            self.get_logger().info(f"Turning - Angle difference: {angle_diff:.1f}°")
            
            if abs(angle_diff) > 5:  # Allow 5 degrees of error
                if angle_diff > 0:
                    self.get_logger().info("Turning left")
                    self.motors.turn_left()
                else:
                    self.get_logger().info("Turning right")
                    self.motors.turn_right()
            else:
                self.get_logger().info("Turn complete, starting new leg")
                self.is_turning = False
                self.current_leg += 1
                self.start_position = (current_x, current_y)
        else:
            # Move forward if path is clear
            self.get_logger().info("Moving forward")
            self.motors.forward(speed=0.8)

    def get_yaw_from_quaternion(self, q):
        """Extract yaw from quaternion."""
        # Convert quaternion to Euler angles
        siny_cosp = 2 * (q.w * q.z + q.x * q.y)
        cosy_cosp = 1 - 2 * (q.y * q.y + q.z * q.z)
        return math.atan2(siny_cosp, cosy_cosp)

    def lidar_callback(self, msg):
        """Process LIDAR data."""
        self.last_scan = msg
        self.get_logger().debug(f"Received LIDAR scan with {len(msg.ranges)} points")

    def odom_callback(self, msg):
        """Process odometry data."""
        self.current_pose = msg.pose.pose
        self.get_logger().debug(
            f"Received odom update - Position: ({msg.pose.pose.position.x:.2f}, "
            f"{msg.pose.pose.position.y:.2f})"
        )
>>>>>>> d4992d73

def main(args=None):
    rclpy.init(args=args)
    robot = MobileRobotController()

    try:
        rclpy.spin(robot)
    except KeyboardInterrupt:
<<<<<<< HEAD
        robot.get_logger().info("Stopping motors")
=======
        robot.get_logger().info("Stopping robot")
>>>>>>> d4992d73
        robot.motors.stop()
    finally:
        robot.destroy_node()
        rclpy.shutdown()

if __name__ == '__main__':
    main()<|MERGE_RESOLUTION|>--- conflicted
+++ resolved
@@ -8,14 +8,6 @@
 import tf2_ros
 import math
 import time
-<<<<<<< HEAD
-
-from .controllers.motor_controller import MotorController
-from .models.robot_state import RobotState
-from .models.mapping_state import MapperState, MappingState
-from .processors.lidar_processor import LidarProcessor
-
-=======
 import numpy as np
 from enum import Enum
 
@@ -29,36 +21,10 @@
     REVERSING = 3    # Backing away from obstacle
     SCANNING = 4     # Scanning area for mapping
 
->>>>>>> d4992d73
 class MobileRobotController(Node):
     def __init__(self):
         super().__init__('mobile_robot_controller')
         
-<<<<<<< HEAD
-        # Initialize components
-        self.motors = MotorController(
-            left_pin=18,
-            right_pin=12
-        )
-        self.state = RobotState()
-        self.mapper_state = MapperState()
-        self.lidar = LidarProcessor()
-        
-        # Setup ROS components
-        self.setup_ros_components()
-        
-        # Create timer for mapping behavior
-        self.create_timer(0.1, self.mapping_control_loop)
-        
-        # Variables for odometry tracking
-        self.last_odom = None
-        self.distance_traveled = 0.0
-        self.angle_turned = 0.0
-        
-    def setup_ros_components(self):
-        """Setup ROS2 publishers, subscribers, and transforms."""
-        self.tf_broadcaster = TransformBroadcaster(self)
-=======
         # Initialize controllers
         self.motors = MotorController(left_pin=18, right_pin=12)
         self.lidar_processor = LidarProcessor()
@@ -74,121 +40,10 @@
         self.current_leg = 0  # Track current segment
         self.start_position = None
         self.is_turning = False
->>>>>>> d4992d73
         
         # Setup ROS subscriptions
         self.create_subscription(LaserScan, '/scan', self.lidar_callback, 10)
         self.create_subscription(Odometry, '/odom_rf2o', self.odom_callback, 10)
-<<<<<<< HEAD
-        
-        # Setup TF
-        self.tf_buffer = tf2_ros.Buffer()
-        self.tf_listener = tf2_ros.TransformListener(self.tf_buffer, self)
-        
-        self.last_time = self.get_clock().now()
-
-    def odom_callback(self, msg):
-        """Process odometry data to track distance and rotation."""
-        if self.last_odom is None:
-            self.last_odom = msg
-            return
-
-        # Calculate distance traveled
-        dx = msg.pose.pose.position.x - self.last_odom.pose.pose.position.x
-        dy = msg.pose.pose.position.y - self.last_odom.pose.pose.position.y
-        distance = math.sqrt(dx*dx + dy*dy)
-        self.distance_traveled += distance
-
-        # Calculate rotation (simplified)
-        current_yaw = self.get_yaw_from_quaternion(msg.pose.pose.orientation)
-        last_yaw = self.get_yaw_from_quaternion(self.last_odom.pose.pose.orientation)
-        angle_diff = current_yaw - last_yaw
-        if angle_diff > math.pi:
-            angle_diff -= 2 * math.pi
-        elif angle_diff < -math.pi:
-            angle_diff += 2 * math.pi
-        self.angle_turned += angle_diff
-
-        self.last_odom = msg
-
-    def get_yaw_from_quaternion(self, q):
-        """Extract yaw from quaternion."""
-        return math.atan2(2.0 * (q.w * q.z + q.x * q.y),
-                         1.0 - 2.0 * (q.y * q.y + q.z * q.z))
-
-    def mapping_control_loop(self):
-        """Execute the square wave mapping pattern."""
-        if self.last_odom is None:
-            self.get_logger().warn("Waiting for odometry data...")
-            return
-
-        self.get_logger().info(f"State: {self.mapper_state.current_state}, Distance: {self.distance_traveled:.2f}, Angle: {math.degrees(self.angle_turned):.2f}")
-
-        if self.mapper_state.current_state == MappingState.FORWARD:
-            if self.distance_traveled >= self.mapper_state.segment_length:
-                self.get_logger().info("Segment complete, turning...")
-                self.distance_traveled = 0
-                self.angle_turned = 0
-                if self.mapper_state.direction > 0:
-                    self.mapper_state.current_state = MappingState.TURN_RIGHT
-                else:
-                    self.mapper_state.current_state = MappingState.TURN_LEFT
-                self.motors.stop()
-            else:
-                self.get_logger().info("Moving forward...")
-                self.motors.set_speeds(0.5, 0.5)  # Increased speed slightly
-
-        elif self.mapper_state.current_state in [MappingState.TURN_LEFT, MappingState.TURN_RIGHT]:
-            target_angle = math.radians(self.mapper_state.turn_angle)
-            if abs(self.angle_turned) >= target_angle:
-                self.get_logger().info("Turn complete, moving forward...")
-                self.distance_traveled = 0
-                self.angle_turned = 0
-                self.mapper_state.current_state = MappingState.FORWARD
-                self.mapper_state.direction *= -1
-                self.motors.stop()
-            else:
-                if self.mapper_state.current_state == MappingState.TURN_LEFT:
-                    self.get_logger().info("Turning left...")
-                    self.motors.set_speeds(-0.5, 0.5)  # Increased turn speed
-                else:
-                    self.get_logger().info("Turning right...")
-                    self.motors.set_speeds(0.5, -0.5)  # Increased turn speed
-
-        # Publish transform
-        try:
-            t = TransformStamped()
-            t.header.stamp = self.get_clock().now().to_msg()
-            t.header.frame_id = 'base_link'
-            t.child_frame_id = 'laser'
-            t.transform.translation.x = 0.0
-            t.transform.translation.y = 0.0
-            t.transform.translation.z = 0.18
-            t.transform.rotation.w = 1.0
-            self.tf_broadcaster.sendTransform(t)
-        except Exception as e:
-            self.get_logger().error(f'Error publishing transform: {str(e)}')
-
-    def lidar_callback(self, msg):
-        """Process LIDAR data for obstacle detection."""
-        sector_data = self.lidar.process_scan(msg.ranges)
-        if not sector_data:
-            self.get_logger().warn("No valid LIDAR data")
-            self.motors.stop()
-            return
-
-        # Emergency stop if obstacles are too close
-        min_distance = min(
-            sector_data['front']['min_distance'],
-            sector_data['left']['min_distance'],
-            sector_data['right']['min_distance']
-        )
-        
-        if min_distance < 0.3:  # 30cm safety margin
-            self.get_logger().warn("Obstacle too close, stopping!")
-            self.motors.stop()
-            self.mapper_state.current_state = MappingState.STOP
-=======
         
         # Create control timer
         self.create_timer(0.05, self.control_loop)
@@ -309,7 +164,6 @@
             f"Received odom update - Position: ({msg.pose.pose.position.x:.2f}, "
             f"{msg.pose.pose.position.y:.2f})"
         )
->>>>>>> d4992d73
 
 def main(args=None):
     rclpy.init(args=args)
@@ -318,11 +172,7 @@
     try:
         rclpy.spin(robot)
     except KeyboardInterrupt:
-<<<<<<< HEAD
-        robot.get_logger().info("Stopping motors")
-=======
         robot.get_logger().info("Stopping robot")
->>>>>>> d4992d73
         robot.motors.stop()
     finally:
         robot.destroy_node()
